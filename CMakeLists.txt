--- conflicted
+++ resolved
@@ -28,22 +28,6 @@
     README.md
     src/engine/intdef.cpp
     include/engine/intdef.h
-<<<<<<< HEAD
-    src/engine/memory/counting_allocator.cpp
-    include/engine/memory/counting_allocator.h
-    src/engine/memory/default_allocator.cpp
-    include/engine/memory/default_allocator.h
-    src/engine/memory/iallocator.cpp
-    include/engine/memory/iallocator.h
-    src/engine/memory/allocator_guard.cpp
-    include/engine/memory/allocator_guard.h
-    src/engine/memory/memory_utils.cpp
-    include/engine/memory/memory_utils.h
-    src/engine/memory/stack_guard.cpp
-    include/engine/memory/stack_guard.h
-    src/engine/containers/dynamic_array.cpp
-    include/engine/containers/dynamic_array.h
-=======
     src/engine/containers/dynamic_array.cpp
     include/engine/containers/dynamic_array.h
     src/engine/containers/list.cpp
@@ -52,38 +36,34 @@
     include/engine/containers/set.h
     src/engine/memory/allocator_guard.cpp
     include/engine/memory/allocator_guard.h
+    src/engine/memory/counting_allocator.cpp
+    include/engine/memory/counting_allocator.h
     src/engine/memory/default_allocator.cpp
     include/engine/memory/default_allocator.h
     src/engine/memory/iallocator.cpp
     include/engine/memory/iallocator.h
     src/engine/memory/memory_utils.cpp
     include/engine/memory/memory_utils.h
+    src/engine/memory/stack_guard.cpp
+    include/engine/memory/stack_guard.h
     src/engine/utility/hasher.cpp
     include/engine/utility/hasher.h
     src/engine/utility/hash_utils.cpp
     include/engine/utility/hash_utils.h
->>>>>>> 319f0166
 )
 
 set(
     TEST_FILES
-<<<<<<< HEAD
+    test/engine/containers/dynamic_array.t.cpp
+    test/engine/containers/list.t.cpp
+    test/engine/containers/set.t.cpp
     test/engine/memory/allocator_guard.t.cpp
     test/engine/memory/counting_allocator.t.cpp
     test/engine/memory/default_allocator.t.cpp
     test/engine/memory/memory_utils.t.cpp
     test/engine/memory/stack_guard.t.cpp
-    test/engine/containers/dynamic_array.t.cpp
-=======
-    test/engine/containers/dynamic_array.t.cpp
-    test/engine/containers/list.t.cpp
-    test/engine/containers/set.t.cpp
-    test/engine/memory/allocator_guard.t.cpp
-    test/engine/memory/default_allocator.t.cpp
-    test/engine/memory/memory_utils.t.cpp
     test/engine/utility/hasher.t.cpp
     test/engine/utility/hash_utils.t.cpp
->>>>>>> 319f0166
 )
 
 #
